--- conflicted
+++ resolved
@@ -182,8 +182,6 @@
 
         @fact takebuf_string(stream) == takebuf_string(iobuf) --> true
     end
-<<<<<<< HEAD
-=======
 
     context("write_result") do
         sink = IOBuffer()
@@ -193,8 +191,6 @@
             @fact result == len --> true
         end
     end
-end
->>>>>>> 51580679
 
     context("iostream") do
         path, io = mktemp()
