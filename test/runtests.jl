using BufferedStreams
using Test, Random

Random.seed!(314159)

struct InfiniteStream <: IO
    byte::UInt8
end

function Base.eof(stream::InfiniteStream)
    return false
end

function Base.read(stream::InfiniteStream, ::Type{UInt8})
    return stream.byte
end

if isdefined(Base, :unsafe_read)
    function Base.unsafe_read(stream::InfiniteStream, pointer::Ptr{UInt8}, n::UInt)
        ccall(:memset, Cvoid, (Ptr{Cvoid}, Cint, Csize_t), pointer, stream.byte, n)
        return nothing
    end
end


# A few things that might not be obvious:
#   * In a few places we wrap an array in an IOBuffer before wrapping it in a
#     BufferedInputStream. This is to force the BufferedInputStream to read
#     incrementally to expose possible bugs in buffer refilling logic.
#   * Similar, we manually set the buffer size to be smaller than the default to
#     force more buffer refills.

@testset "BufferedInputStream" begin
    @testset "read" begin
        data = rand(UInt8, 1000000)
        stream = BufferedInputStream(IOBuffer(data), 1024)
        read_data = UInt8[]
        while !eof(stream)
            push!(read_data, read(stream, UInt8))
        end
        @test data == read_data
        @test data == read(BufferedInputStream(IOBuffer(data), 1024))

        halfn = div(length(data), 2)
        @test data[1:halfn] == read(BufferedInputStream(IOBuffer(data), 1024), halfn)

        # read multi-byte data
        buffer = IOBuffer()
        write(buffer, UInt8(1))
        write(buffer, UInt16(2))
        write(buffer, UInt32(3))
        write(buffer, UInt64(4))
        write(buffer, UInt128(5))
        write(buffer, Float16(6))
        write(buffer, Float32(7))
        write(buffer, Float64(8))
        seekstart(buffer)
        stream = BufferedInputStream(buffer)
        @test read(stream, UInt8) === UInt8(1)
        @test read(stream, UInt16) === UInt16(2)
        @test read(stream, UInt32) === UInt32(3)
        @test read(stream, UInt64) === UInt64(4)
        @test read(stream, UInt128) === UInt128(5)
        @test read(stream, Float16) === Float16(6)
        @test read(stream, Float32) === Float32(7)
        @test read(stream, Float64) === Float64(8)

        # EOFError
        stream = BufferedInputStream(IOBuffer())
        @test_throws EOFError read(stream, UInt8)
        @test_throws EOFError read(stream, UInt16)
        @test_throws EOFError read(stream, UInt32)
        @test_throws EOFError read(stream, UInt64)
        @test_throws EOFError read(stream, UInt128)
        @test_throws EOFError read(stream, Float16)
        @test_throws EOFError read(stream, Float32)
        @test_throws EOFError read(stream, Float64)
    end

    if isdefined(Base, :unsafe_read)
        @testset "unsafe_read" begin
            stream = BufferedInputStream(IOBuffer("abcdefg"), 3)
            data = Vector{UInt8}(undef, 7)
            unsafe_read(stream, pointer(data, 1), 1)
            @test data[1] == UInt8('a')
            unsafe_read(stream, pointer(data, 2), 2)
            unsafe_read(stream, pointer(data, 4), 4)
            @test data == b"abcdefg"
            @test_throws EOFError unsafe_read(stream, pointer(data), 1)
        end
    end

    @testset "peek" begin
        stream = BufferedInputStream(IOBuffer([0x01, 0x02]))
        @test peek(stream) === 0x01
        @test peek(stream) === 0x01
        read(stream, UInt8)
        @test peek(stream) === 0x02
        @test peek(stream) === 0x02
    end

    @testset "bytesavailable" begin
        stream = BufferedInputStream(IOBuffer([0x01, 0x02]))
        @test bytesavailable(stream) == 2
        read(stream, 1)
        @test bytesavailable(stream) == 1
        read(stream, 1)
        @test bytesavailable(stream) == 0
    end

    @testset "peekbytes!" begin
        data = rand(UInt8, 1000000)
        stream = BufferedInputStream(IOBuffer(data), 1024)

        read_data = Array{UInt8}(undef, 1000)
        @test peekbytes!(stream, read_data, 1000) == 1000
        @test data[1:1000] == read_data
        # Check that we read the bytes we just peeked, i.e. that the position
        # wasn't advanced on peekbytes!()
        readbytes!(stream, read_data, 1000)
        @test data[1:1000] == read_data
        # Check that we now peek the next 24 bytes, as we don't go past the end
        # of the buffer
        @test peekbytes!(stream, read_data, 1000) == 24
        @test data[1001:1024] == read_data[1:24]

        # Reset the data
        data = rand(UInt8, 1000000)
        stream = BufferedInputStream(IOBuffer(data), 1024)

        read_data = Array{UInt8}(undef, 2000)
        @test peekbytes!(stream, read_data, 2000) == 1024
        # Note that we truncate at buffer size, as
        @test data[1:1024] == read_data[1:1024]

        # Check that we only read up to the buffer size
        read_data = Array{UInt8}(undef, 5)
        @test peekbytes!(stream, read_data) == 5
        @test data[1:5] == read_data

        close(stream)
        @test_throws Exception peekbytes!(stream, read_data)
    end

    @testset "readbytes!" begin
        stream = BufferedInputStream(IOBuffer([0x01:0xff;]), 4)
        @test !eof(stream)
        out = zeros(UInt8, 2)
        @test BufferedStreams.readbytes!(stream, out) === 2
        @test out == [0x01, 0x02]
        out = zeros(UInt8, 3)
        @test BufferedStreams.readbytes!(stream, out) === 3
        @test out == [0x03, 0x04, 0x05]
        out = zeros(UInt8, 5)
        @test BufferedStreams.readbytes!(stream, out) === 5
        @test out == [0x06, 0x07, 0x08, 0x09, 0x0a]
        @test !eof(stream)
        @test read(stream) == [0x0b:0xff;]
        @test eof(stream)
    end

    @testset "readuntil" begin
        data = rand(UInt8, 1000000)
        stream = BufferedInputStream(IOBuffer(data), 1024)

        true_num_zeros = 0
        zero_positions = Int[]
        for (i, b) in enumerate(data)
            if b == 0x00
                push!(zero_positions, i)
                true_num_zeros += 1
            end
        end

        num_zeros = 0
        chunk_results = Bool[]
        while true
            # are we extracting the right chunk?
            chunk = readuntil(stream, 0x00)
            first = num_zeros == 0 ? 1 : zero_positions[num_zeros]+1
            last = num_zeros < length(zero_positions) ?  zero_positions[num_zeros+1] : length(data)
            true_chunk = data[first:last]
            push!(chunk_results, true_chunk == chunk)

            if !eof(stream)
                num_zeros += 1
            else
                break
            end
        end

        @test all(chunk_results)
        @test num_zeros == true_num_zeros
    end

    @testset "arrays" begin
        data = rand(UInt8, 1000000)
        stream = BufferedInputStream(data)
        read_data = UInt8[]
        while !eof(stream)
            push!(read_data, read(stream, UInt8))
        end
        @test data == read_data
        @test data == read(BufferedInputStream(data))
    end

    @testset "marks" begin
        # very small buffer
        stream = BufferedInputStream(IOBuffer([0x01:0xff;]), 2)
        @test !ismarked(stream)
        mark(stream)
        @test ismarked(stream)
        a = read(stream, UInt8)
        b = read(stream, UInt8)
        c = read(stream, UInt8)
        reset(stream)
        @test !ismarked(stream)
        a′ = read(stream, UInt8)
        b′ = read(stream, UInt8)
        c′ = read(stream, UInt8)
        @test (a, b, c) == (a′, b′, c′) == (0x01, 0x02, 0x03)
        mark(stream)
        @test unmark(stream)
        @test !unmark(stream)
        @test_throws ErrorException reset(stream)
    end

    @testset "anchors" begin
        data = rand(UInt8, 100000)

        function random_range(n)
            a = rand(1:n)
            b = rand(a:n)
            return a:b
        end

        # test that anchors work correctly by extracting random intervals from a
        # buffered stream.
        function test_anchor()
            r = random_range(length(data))
            i = 1
            stream = BufferedInputStream(IOBuffer(data), 1024)
            while !eof(stream)
                if i == r.start
                    anchor!(stream)
                end
                if i == r.stop + 1
                    return takeanchored!(stream) == data[r]
                end
                read(stream, UInt8)
                i += 1
            end
            if i == r.stop + 1
                return takeanchored!(stream) == data[r]
            end
            error("nothing extracted (range: $r)")
        end

        @test all(Bool[test_anchor() for _ in 1:100])

        # issue #78
        let io = BufferedInputStream(IOBuffer("α∆"), 1)
            @test read(io, Char) == 'α'
            mark(io)
            @test [read(io, UInt8) for _=1:3] == [0xe2, 0x88, 0x86]
            reset(io)
            @test read(io, Char) == '∆'
        end
    end

    @testset "seek" begin
        n = 100000
        data = rand(UInt8, n)
        positions = rand(0:n-1, 1000)

        function test_seek(stream, p)
            seek(stream, p)
            return position(stream) == p && read(stream, UInt8) == data[p + 1]
        end

        stream = BufferedInputStream(data)
        @test all(Bool[test_seek(stream, p) for p in positions])

        stream = BufferedInputStream(IOBuffer(data), 1024)
        @test all(Bool[test_seek(stream, p) for p in positions])
        @test seekstart(stream) === stream
    end

    @testset "skip" begin
        n = 100000
        data = rand(UInt8, n)
        positions = rand(0:n-1, 1000)
        sort!(positions)

        last = 1
        offsets = Int[]
        for p in positions
            push!(offsets, p - last)
            last = p
        end

        function test_skip(stream, p, offset)
            skip(stream, offset)
            peek(stream) == data[p]
        end

        stream = BufferedInputStream(IOBuffer(data), 1024)
        @test_throws Exception skip(stream, n + 1)
        @test_throws Exception skip(stream, -1)

        stream = BufferedInputStream(IOBuffer(data), 1024)
        @test all(Bool[test_skip(stream, p, offset)
                       for (p, offset) in zip(positions, offsets)])
    end

    @testset "close" begin
        iobuffer = IOBuffer([0x00, 0x01])
        stream = BufferedInputStream(iobuffer)
        @test isopen(stream)
        @test isopen(iobuffer)
        read(stream, UInt8)
        @test close(stream) === nothing
        @test !isopen(stream)
        @test !isopen(iobuffer)
        @test_throws Exception read(stream, UInt8)
        @test close(stream) === nothing
    end

    @testset "iostream" begin
        mktemp() do path, input
            write(input, [0x01, 0x02, 0x03, 0x04, 0x05])
            flush(input)
            seekstart(input)

            stream = BufferedInputStream(input, 2)
            @test !eof(stream)
            @test read(stream, UInt8) === 0x01
            @test !eof(stream)
            @test read(stream, UInt8) === 0x02
            @test !eof(stream)
            @test read(stream) == [0x03, 0x04, 0x05]
            @test eof(stream)

            @test isopen(stream)
            @test isopen(input)
            close(stream)
            @test !isopen(stream)
            @test !isopen(input)
        end
    end

    @testset "immobilized buffer" begin
        stream = BufferedInputStream(IOBuffer("abcdefg"), 2)
        stream.immobilized = false
        @assert read(stream, UInt8) == UInt8('a')
        mark(stream)
        @assert read(stream, UInt8) == UInt8('b')
        BufferedStreams.fillbuffer!(stream)
        @test stream.buffer[1] == UInt8('b')

        stream = BufferedInputStream(IOBuffer("abcdefg"), 2)
        stream.immobilized = true
        @assert read(stream, UInt8) == UInt8('a')
        mark(stream)
        @assert read(stream, UInt8) == UInt8('b')
        BufferedStreams.fillbuffer!(stream)
        @test stream.buffer[2] == UInt8('b')

        stream = BufferedInputStream(IOBuffer("abcdefg"), 6)
        stream.immobilized = true
        data = Vector{UInt8}(undef, 7)
        BufferedStreams.readbytes!(stream, data, 1, 3)
        @test data[1:3] == b"abc"
        BufferedStreams.readbytes!(stream, data, 4, 7)
        @test data[4:7] == b"defg"
    end

    @testset "shiftdata!" begin
        stream = BufferedInputStream(IOBuffer("abcdefg"), 2)
        read(stream, 1)
        @test BufferedStreams.shiftdata!(stream) > 0
        read(stream, 2)
        @test BufferedStreams.shiftdata!(stream) > 0
    end

    @testset "misc." begin
        stream = BufferedInputStream(IOBuffer("foobar"), 10)
        @test !BufferedStreams.ensurebuffered!(stream, 10)
        repr_regex = r"^BufferedInputStream{.*}\(<.* \d+% filled>\)$"
        @test occursin(repr_regex, repr(stream))

        stream = BufferedInputStream(IOBuffer("foobar"), 4 * 2^10)
        @test occursin(repr_regex, repr(stream))
        @test occursin(r"KiB", repr(stream))

        close(stream)
        @test occursin(r"^BufferedInputStream{.*}\(<closed>\)$", repr(stream))
        @test_throws ArgumentError BufferedInputStream(IOBuffer("foo"), 0)
    end

    @testset "massive read" begin
        byte = 0x34
        bufsize = 1024
        stream = BufferedInputStream(InfiniteStream(byte), bufsize)

        # read byte by byte
        ok = true
        for i in 1:2^30
            ok = ok && (read(stream, UInt8) == byte)
        end
        @test ok
        @test length(stream.buffer) == 1024

        # read in one shot
        @test all(read(stream, 5 * bufsize) .== byte)
        @test length(stream.buffer) == 1024
    end

    @testset "readavailable" begin
        stream = BufferedInputStream(IOBuffer("some data"))
        @test readavailable(stream) == b"some data"
    end

<<<<<<< HEAD
    @testset "copyuntil" begin
        # note: readlines calls readuntil which calls copyline,
        # which calls copyuntil for keep=true, in Julia 1.11
        data = join(randstring(rand(0:32))*(rand(Bool) ? "\n" : "\r\n")
                    for n=0:100) * "\n\r\n\r\r\r\r\nfooooooobar"
        for bufsize in (1, 3, 7, 128), keep in (true, false)
            s = BufferedInputStream(IOBuffer(data), bufsize)
            @test readlines(s; keep) == readlines(IOBuffer(data); keep)
=======
    @testset "read/peek/skipchars" begin
        ascii = randstring(100)
        unicode = randstring("xα∆🐨", 100) * 'β' # mix of 1/2/3/4-byte chars
        invalid = String(rand(UInt8, 100)) # contains invalid UTF-8 data
        for data in (ascii, unicode, invalid), bufsize in (1,2,4,15,1024)
            io = BufferedInputStream(IOBuffer(data), bufsize)
            @test join(collect(readeach(io, Char))) == data
        end
        for bufsize in (1,2,3,4,15)
            data = "xα∆🐨" * unicode * invalid
            io = BufferedInputStream(IOBuffer(data), bufsize)
            for c in data
                @test peek(io, Char) == peek(io, Char) == c
                @test read(io, Char) == c
            end
        end
        for bufsize in (1,2,3,4,15), c in "xα∆🐨", n in 1:5, linecomment in (nothing, '#')
            data = c^n * "#" * c^n * "\r\n" * "😄😢"
            io = BufferedInputStream(IOBuffer(data), bufsize)
            @test skipchars(==(c), io; linecomment) === io
            @test read(io, Char) == (isnothing(linecomment) ? '#' : '😄')
>>>>>>> 96027353
        end
    end
end


@testset "BufferedOutputStream" begin
    @testset "write" begin
        data = rand(UInt8, 1000000)
        stream1 = BufferedOutputStream()
        sink = IOBuffer()
        stream2 = BufferedOutputStream(sink, 1024)
        for c in data
            write(stream1, c)
            write(stream2, c)
        end
        flush(stream1)
        flush(stream2)
        @test take!(stream1) == data
        @test take!(sink) == data
        close(stream1)
        close(stream2)
        @test !isopen(sink)
    end

    @testset "arrays" begin
        expected = UInt8[]
        stream1 = BufferedOutputStream()
        sink = IOBuffer()
        stream2 = BufferedOutputStream(sink, 1024)
        for _ in 1:1000
            data = rand(UInt8, rand(1:1000))
            append!(expected, data)
            write(stream1, data)
            write(stream2, data)
        end
        flush(stream1)
        flush(stream2)
        @test take!(stream1) == expected
        @test take!(sink) == expected
        close(stream1)
        close(stream2)
    end

    @testset "takebuf_string" begin
        data = rand('A':'z', 1000000)
        iobuf = IOBuffer()
        stream = BufferedOutputStream()
        for c in data
            write(stream, c)
            write(iobuf, c)
        end
        @test String(take!((stream))) == String(take!((iobuf)))
    end

    @testset "write_result" begin
        sink = IOBuffer()
        stream = BufferedOutputStream(sink, 16)
        for len in 0:10:100
            result = write(stream, repeat("x", len))
            @test result == len
        end
    end

    @testset "close" begin
        iobuffer = IOBuffer()
        stream = BufferedOutputStream(iobuffer)
        @test isopen(stream)
        @test isopen(iobuffer)
        write(stream, 0x00)
        close(stream)
        @test !isopen(stream)
        @test !isopen(iobuffer)
        @test_throws Exception write(stream, 0x00)
    end

    @testset "vector sink" begin
        sink = UInt8[]
        stream = BufferedOutputStream(sink)
        write(stream, 0x00)
        write(stream, 0x01)
        write(stream, 0x02)
        flush(stream)
        @test take!(stream) == [0x00, 0x01, 0x02]
        @test isopen(stream)
        close(stream)
        @test !isopen(stream)
        @test_throws Exception write(stream, 0x00)
    end

    @testset "iostream" begin
        mktemp() do path, out
            stream = BufferedOutputStream(out, 10)
            write(stream, "hello")
            @test stat(path).size == 0
            write(stream, "world")
            @test stat(path).size == 0
            write(stream, "!")
            # BufferedOutputStream buffer has run out of space,
            # but IOStream buffer has not
            @test stat(path).size == 0
            flush(stream)
            @test stat(path).size == 11
            write(stream, "...")
            @test stat(path).size == 11
            close(stream)
            @test !isopen(out)
            @test stat(path).size == 14
        end
    end

    @testset "position" begin
        iob = IOBuffer()
        sink = IOBuffer()
        stream = BufferedOutputStream(sink, 16)
        for len in 0:10:100
            write(stream, repeat("x", len))
            write(iob, repeat("x", len))
            @test position(stream) == position(iob)
        end
        close(stream)
        close(iob)
        @test position(stream) == position(sink) == position(iob)

        mktemp() do path, sink
            stream = BufferedOutputStream(sink, 16)
            pos = 0
            for len in 0:10:100
                write(stream, repeat("x", len))
                pos += len
                @test position(stream) == pos
            end
        end
    end

    @testset "misc." begin
        stream = BufferedOutputStream(IOBuffer(), 5)
        @test eof(stream)
        @test pointer(stream) == pointer(stream.buffer)
        @test occursin(r"^BufferedOutputStream{.*}\(<.* \d+% filled>\)$", string(stream))
        close(stream)
        @test occursin(r"^BufferedOutputStream{.*}\(<closed>\)$", string(stream))
        @test_throws ArgumentError BufferedOutputStream(IOBuffer(), 0)
    end
end<|MERGE_RESOLUTION|>--- conflicted
+++ resolved
@@ -421,7 +421,6 @@
         @test readavailable(stream) == b"some data"
     end
 
-<<<<<<< HEAD
     @testset "copyuntil" begin
         # note: readlines calls readuntil which calls copyline,
         # which calls copyuntil for keep=true, in Julia 1.11
@@ -430,8 +429,11 @@
         for bufsize in (1, 3, 7, 128), keep in (true, false)
             s = BufferedInputStream(IOBuffer(data), bufsize)
             @test readlines(s; keep) == readlines(IOBuffer(data); keep)
-=======
-    @testset "read/peek/skipchars" begin
+        end
+    end
+end
+              
+@testset "read/peek/skipchars" begin
         ascii = randstring(100)
         unicode = randstring("xα∆🐨", 100) * 'β' # mix of 1/2/3/4-byte chars
         invalid = String(rand(UInt8, 100)) # contains invalid UTF-8 data
@@ -452,7 +454,6 @@
             io = BufferedInputStream(IOBuffer(data), bufsize)
             @test skipchars(==(c), io; linecomment) === io
             @test read(io, Char) == (isnothing(linecomment) ? '#' : '😄')
->>>>>>> 96027353
         end
     end
 end
