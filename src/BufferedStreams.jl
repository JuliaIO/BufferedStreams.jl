
module BufferedStreams

export BufferedInputStream,
       BufferedOutputStream,
       peek,
       peekbytes!,
       fillbuffer!,
       isanchored,
       anchor!,
       upanchor!,
       takeanchored!

# default buffer size is 128 KiB
const default_buffer_size = 128 * 2^10

# pretty printer of data size
function _datasize(nbytes)
    if nbytes < 1024
        return string(nbytes, " B")
    end
    k = 1
    for suffix in [" KiB", " MiB", " GiB", " TiB"]
        if nbytes < 1024^(k+1)
<<<<<<< HEAD
            return string(floor(nbytes / 1024^k; digits = 1), suffix)
=======
            # Note: The base keyword argument is needed until
            # https://github.com/JuliaLang/Compat.jl/pull/537 lands or
            # Compat is dropped.
            return string(Compat.floor(nbytes / 1024^k, digits = 1, base = 10), suffix)
>>>>>>> 15accc20
        end
        k += 1
    end
    return string(Compat.floor(nbytes / 1024^k, digits = 1, base = 10), " PiB")
end

include("bufferedinputstream.jl")
include("bufferedoutputstream.jl")
include("emptystream.jl")
include("io.jl")

end # module BufferedStreams<|MERGE_RESOLUTION|>--- conflicted
+++ resolved
@@ -22,14 +22,7 @@
     k = 1
     for suffix in [" KiB", " MiB", " GiB", " TiB"]
         if nbytes < 1024^(k+1)
-<<<<<<< HEAD
             return string(floor(nbytes / 1024^k; digits = 1), suffix)
-=======
-            # Note: The base keyword argument is needed until
-            # https://github.com/JuliaLang/Compat.jl/pull/537 lands or
-            # Compat is dropped.
-            return string(Compat.floor(nbytes / 1024^k, digits = 1, base = 10), suffix)
->>>>>>> 15accc20
         end
         k += 1
     end
